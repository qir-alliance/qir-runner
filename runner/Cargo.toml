[package]
name = "qir-runner"
version = "0.4.0"
edition = "2021"
license = "MIT"

[dependencies.inkwell]
git = "https://github.com/TheDan64/inkwell"
branch = "master"
default-features = false
features = ["llvm14-0"]

[dependencies]
qir-stdlib = { path = "../stdlib", features = ["range-support"] }
qir-backend = { path = "../backend" }
<<<<<<< HEAD
clap = { version = "4.3.3", features = [ "cargo" ] }
=======
clap = "4.3.11"
>>>>>>> e96b9a12
msvc_spectre_libs = { version = "0.1", features = ["error"] }
<|MERGE_RESOLUTION|>--- conflicted
+++ resolved
@@ -13,9 +13,5 @@
 [dependencies]
 qir-stdlib = { path = "../stdlib", features = ["range-support"] }
 qir-backend = { path = "../backend" }
-<<<<<<< HEAD
-clap = { version = "4.3.3", features = [ "cargo" ] }
-=======
-clap = "4.3.11"
->>>>>>> e96b9a12
+clap = { version = "4.3.11", features = [ "cargo" ] }
 msvc_spectre_libs = { version = "0.1", features = ["error"] }
