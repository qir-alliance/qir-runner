--- conflicted
+++ resolved
@@ -23,17 +23,11 @@
 variables:
   CARGO_TERM_COLOR: always
   RUST_TOOLCHAIN_VERSION: "1.88"
-<<<<<<< HEAD
   PYTHON_VERSION: "3.12"
-  LLVM_VERSION: 14
+  LLVM_VERSION: 20
   # use this to invalidate the cache. Any time we update the OS
   # image, we should increment this to ensure that the cache is rebuilt.
-  CACHE_COUNTER: 1
-=======
-  PYTHON_VERSION: "3.11"
-  LLVM_VERSION: 20
-  AUDITWHEEL_TAG: "manylinux_2_35"
->>>>>>> 2543bd1c
+  CACHE_COUNTER: 2
 
 resources:
   repositories:
@@ -57,15 +51,9 @@
         imageName: "azurelinux-3.0-arm64"
         os: linux
         arch: aarch64
-<<<<<<< HEAD
         AUDITWHEEL_TAG: "manylinux_2_38"
-      - name: mac_universal
-        poolName: "Azure Pipelines"
-        imageName: "macOS-latest"
-=======
       - name: mac_arm64
         poolName: "AcesShared"
->>>>>>> 2543bd1c
         os: macOS
         arch: arm64
       - name: windows_x86_64
